--- conflicted
+++ resolved
@@ -10,10 +10,6 @@
 if (get<never>()) {}
 if ((typeof 1 === 'number')) {}
 if ((get<Record<string, Function>>().foo)) {}
-<<<<<<< HEAD
-=======
-    ~~~~~~~~~~~~~~~~~~~~~~~~~~~~~~~~~~~~~     [error no-useless-predicate: Expression is always truthy.]
->>>>>>> 6b614ab7
 if (!(get<Record<string, Function>>().foo)) {}
 while (typeof get<any>() === 'symbol') {}
 while (typeof get<unknown>() === 'symbol') {}
@@ -76,13 +72,7 @@
 !!get<boolean>();
 !get<string>();
 !!get<'foo'>();
-<<<<<<< HEAD
 !!get<true>();
-=======
-  ~~~~~~~~~~~~  [error no-useless-predicate: Expression is always truthy.]
-!!get<true>();
-  ~~~~~~~~~~~  [error no-useless-predicate: Expression is always truthy.]
->>>>>>> 6b614ab7
 !get<{}>();
 !!get<false>()
   ~~~~~~~~~~~~ [error no-useless-predicate: Expression is always falsy.]
