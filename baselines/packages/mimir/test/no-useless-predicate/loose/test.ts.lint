--- conflicted
+++ resolved
@@ -246,10 +246,7 @@
 !indexer[get<'foo'>()];
 !indexer[get<'foo' | 'bar'>()];
 !indexer[get<'foo' | 'baz'>()];
-<<<<<<< HEAD
- ~~~~~~~~~~~~~~~~~~~~~~~~~~~~~  [error no-useless-predicate: Expression is always truthy.]
 !indexer[get<string>()];
- ~~~~~~~~~~~~~~~~~~~~~~  [error no-useless-predicate: Expression is always truthy.]
 
 'foo' in get<{}>();
 'foo' in get<{foo?: string}>();
@@ -267,7 +264,4 @@
 get<0 | 'length'>() in get<[unknown]>();
 0 in (get<Record<string, [unknown]>>().foo);
 
-Symbol.iterator in [];
-=======
-!indexer[get<string>()];
->>>>>>> fc629e65
+Symbol.iterator in [];