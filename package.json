{
  "version": "0.17.0",
  "private": true,
  "scripts": {
    "clean": "rimraf \"{packages/*/{index,src/**/*,test/*.spec},scripts/!(last-travis-nightly)}.{js?(.map),d.ts}\"",
    "compile": "ttsc -p tsconfig.build.json",
    "lint:valtyr": "wotan -m @fimbul/valtyr",
    "lint:wotan": "wotan",
    "lint": "run-p \"lint:* {@}\" --",
    "check-dependencies": "depcruise -v .dependency-cruiser.json \"{scripts/*,packages/*/{src/**/*,index,test/*.spec}}.js\"",
    "test:unit": "ava \"packages/*/test/*.spec.js\" -v --snapshot-dir baselines",
    "test:integration": "wotan test 'packages/*/test/**/{,*.}test.json' --exact",
    "test": "run-p \"test:* {@}\" --",
    "report-coverage": "codecov --disable=gcov",
    "coverage": "nyc",
    "test-coverage": "nyc --reporter=html --reporter=text-summary yarn test",
    "verify": "npm-run-all -s clean compile -p check-dependencies lint -s test-coverage"
  },
  "repository": {
    "type": "git",
    "url": "git+https://github.com/fimbullinter/wotan.git"
  },
  "workspaces": [
    "packages/*"
  ],
  "dependencies": {
    "@fimbul/disir": "^0.16.0",
    "@fimbul/valtyr": "^0.16.0",
    "@fimbul/wotan": "^0.16.0",
    "@octokit/rest": "^16.0.1",
    "@types/cross-spawn": "^6.0.0",
    "@types/github-url-to-object": "^4.0.0",
    "@types/glob": "^5.0.35",
    "@types/node": "^10.12.0",
    "@types/parse5-sax-parser": "^5.0.1",
    "ava": "^0.25.0",
    "codecov": "^3.0.0",
    "dependency-cruiser": "^4.0.0",
    "github-url-to-object": "^4.0.4",
    "glob": "^7.1.2",
    "npm-run-all": "^4.1.5",
    "nyc": "^13.0.0",
    "rimraf": "^2.6.2",
    "semver": "^5.5.0",
    "travis-ci": "^2.1.1",
    "ts-transform-const-enum": "^0.0.1",
    "tslib": "^1.9.3",
    "tslint-consistent-codestyle": "^1.11.1",
    "ttypescript": "^1.5.5"
  },
  "devDependencies": {
<<<<<<< HEAD
    "@types/mock-require": "^2.0.0",
    "mock-require": "^3.0.2",
    "typescript": "3.3.0-dev.20181206"
=======
    "typescript": "3.3.0-dev.20181208"
>>>>>>> 7554107e
  },
  "peerDependencies": {
    "typescript": ">= 3.0.1 || >= 3.3.0-dev || >= 3.4.0-dev"
  }
}<|MERGE_RESOLUTION|>--- conflicted
+++ resolved
@@ -49,13 +49,9 @@
     "ttypescript": "^1.5.5"
   },
   "devDependencies": {
-<<<<<<< HEAD
     "@types/mock-require": "^2.0.0",
     "mock-require": "^3.0.2",
-    "typescript": "3.3.0-dev.20181206"
-=======
     "typescript": "3.3.0-dev.20181208"
->>>>>>> 7554107e
   },
   "peerDependencies": {
     "typescript": ">= 3.0.1 || >= 3.3.0-dev || >= 3.4.0-dev"
