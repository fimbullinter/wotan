---
extends:
  - wotan:latest
  - "@fimbul/disir"
rules:
<<<<<<< HEAD
  type-assertion:
    options:
      style: classic
=======
  parameter-properties:
    options:
      mode: when-possible
>>>>>>> aeb9fb42
overrides:
  - files: "packages/*/test/**"
    rules:
      no-unstable-api-use: off
      no-inferred-empty-object: off
  - files: "packages/**"
    rules:
      disir/import-package: error
      disir/no-barrel-import: error
      disir/no-import-self: error<|MERGE_RESOLUTION|>--- conflicted
+++ resolved
@@ -3,15 +3,12 @@
   - wotan:latest
   - "@fimbul/disir"
 rules:
-<<<<<<< HEAD
   type-assertion:
     options:
       style: classic
-=======
   parameter-properties:
     options:
       mode: when-possible
->>>>>>> aeb9fb42
 overrides:
   - files: "packages/*/test/**"
     rules:
