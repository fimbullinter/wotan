workflows:
  version: 2
  verify:
    jobs:
      - build
      - test:
          requires:
            - build
      - test@2.4:
          requires:
            - build
      - test@2.6:
          requires:
            - build
      - test@next:
          requires:
            - build

base: &base
  steps:
    - checkout
    - attach_workspace:
        at: '.'
    - restore_cache:
        key: dependency-cache-{{ checksum "yarn.lock" }}
    - run:
        name: Install correct TypeScript version
        command: |
          yarn ${typescriptVersion:+add -D -W typescript@$typescriptVersion}
    - run:
        name: Run Tests
        command: |
          yarn coverage yarn test
          yarn report-coverage

version: 2
jobs:
  build:
    docker:
<<<<<<< HEAD
      - image: circleci/node:10
=======
      - image: circleci/node:latest@sha256:b24f6d57e18938492a45975c67447775d6d170c508c2ea082b13befda637e809
>>>>>>> 83040f7f
    steps:
      - checkout
      - restore_cache:
          keys:
            - dependency-cache-{{ checksum "yarn.lock" }}
            - dependency-cache-
      - run:
          name: Install dependencies
          command: yarn
      - save_cache:
          key: dependency-cache-{{ checksum "yarn.lock" }}
          paths:
            - node_modules
      - run:
          name: Compile
          command: yarn compile
      - run:
          name: Dependency check
          command: yarn check-dependencies
      - run:
          name: Lint
          command: yarn lint
      - persist_to_workspace:
          root: '.'
          paths:
            - "packages/*/index.*"
            - "packages/*/src"
            - "packages/*/test"
            - yarn.lock
  test:
    docker:
<<<<<<< HEAD
      - image: circleci/node:9
=======
      - image: circleci/node:latest@sha256:b24f6d57e18938492a45975c67447775d6d170c508c2ea082b13befda637e809
>>>>>>> 83040f7f
    <<: *base
  test@2.4:
    docker:
      - image: circleci/node:6@sha256:40d98dc8cf6f4e7f8a9649bf6434ae35818ac452130445f73310d4b964b225de
    environment:
      typescriptVersion: 2.4
    <<: *base
  test@2.6:
    docker:
      - image: circleci/node:8@sha256:844d7ccbba6a41d7b804f20d703229a34f91a6c98a1b160bece9cba54d3ae134
    environment:
      typescriptVersion: 2.6
    <<: *base
  test@next:
    docker:
<<<<<<< HEAD
      - image: circleci/node:10
=======
      - image: circleci/node:latest@sha256:b24f6d57e18938492a45975c67447775d6d170c508c2ea082b13befda637e809
>>>>>>> 83040f7f
    environment:
      typescriptVersion: next
    <<: *base<|MERGE_RESOLUTION|>--- conflicted
+++ resolved
@@ -37,11 +37,7 @@
 jobs:
   build:
     docker:
-<<<<<<< HEAD
       - image: circleci/node:10
-=======
-      - image: circleci/node:latest@sha256:b24f6d57e18938492a45975c67447775d6d170c508c2ea082b13befda637e809
->>>>>>> 83040f7f
     steps:
       - checkout
       - restore_cache:
@@ -73,11 +69,7 @@
             - yarn.lock
   test:
     docker:
-<<<<<<< HEAD
       - image: circleci/node:9
-=======
-      - image: circleci/node:latest@sha256:b24f6d57e18938492a45975c67447775d6d170c508c2ea082b13befda637e809
->>>>>>> 83040f7f
     <<: *base
   test@2.4:
     docker:
@@ -93,11 +85,7 @@
     <<: *base
   test@next:
     docker:
-<<<<<<< HEAD
       - image: circleci/node:10
-=======
-      - image: circleci/node:latest@sha256:b24f6d57e18938492a45975c67447775d6d170c508c2ea082b13befda637e809
->>>>>>> 83040f7f
     environment:
       typescriptVersion: next
     <<: *base