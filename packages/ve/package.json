{
  "name": "@fimbul/ve",
  "version": "0.11.0",
  "description": "Vue processor for wotan",
  "main": "src/index",
  "author": "Klaus Meinhardt",
  "license": "Apache-2.0",
  "bugs": {
    "url": "https://github.com/fimbullinter/wotan/issues"
  },
  "homepage": "https://github.com/fimbullinter/wotan#readme",
  "publishConfig": {
    "access": "public"
  },
  "repository": {
    "type": "git",
    "url": "git+https://github.com/fimbullinter/wotan.git"
  },
  "keywords": [
    "wotan",
    "processor",
    "vue",
    "sfc",
    "single file component",
    "lint"
  ],
  "peerDependencies": {
    "typescript": ">= 2.7.1 || >= 3.0.0-dev || >= 3.0.0-insiders || 3.0.0-rc || >= 3.1.0-dev"
  },
  "dependencies": {
<<<<<<< HEAD
    "@fimbul/ymir": "^0.9.0",
    "parse5-sax-parser": "^5.0.0",
=======
    "@fimbul/ymir": "^0.11.0",
    "parse5": "^4.0.0",
>>>>>>> 9fc992be
    "tslib": "^1.8.1",
    "void-elements": "^3.1.0"
  },
  "devDependencies": {
    "@types/void-elements": "^3.1.0"
  }
}<|MERGE_RESOLUTION|>--- conflicted
+++ resolved
@@ -28,13 +28,8 @@
     "typescript": ">= 2.7.1 || >= 3.0.0-dev || >= 3.0.0-insiders || 3.0.0-rc || >= 3.1.0-dev"
   },
   "dependencies": {
-<<<<<<< HEAD
-    "@fimbul/ymir": "^0.9.0",
+    "@fimbul/ymir": "^0.11.0",
     "parse5-sax-parser": "^5.0.0",
-=======
-    "@fimbul/ymir": "^0.11.0",
-    "parse5": "^4.0.0",
->>>>>>> 9fc992be
     "tslib": "^1.8.1",
     "void-elements": "^3.1.0"
   },
