import * as ts from 'typescript';
import {
    Finding,
    EffectiveConfiguration,
    LintAndFixFileResult,
    Replacement,
    RuleContext,
    Severity,
    RuleConstructor,
    MessageHandler,
    AbstractProcessor,
    DeprecationHandler,
    DeprecationTarget,
    FindingFilterFactory,
    FindingFilter,
} from '@fimbul/ymir';
import { applyFixes } from './fix';
import * as debug from 'debug';
import { injectable } from 'inversify';
import { RuleLoader } from './services/rule-loader';
import { calculateChangeRange, invertChangeRange } from './utils';
import { ConvertedAst, convertAst, isCompilerOptionEnabled, getCheckJsDirective } from 'tsutils';

const log = debug('wotan:linter');

export interface UpdateFileResult {
    file: ts.SourceFile;
    program?: ts.Program;
}

export interface LinterOptions {
    reportUselessDirectives?: Severity;
}

/**
 * Creates a new SourceFile and optionally a Program from the updated source.
 *
 * @returns the new `SourceFile` and `Program` on success or `undefined` to roll back the latest set of changes.
 */
export type UpdateFileCallback = (content: string, range: ts.TextChangeRange) => UpdateFileResult | undefined;

@injectable()
export class Linter {
    constructor(
        private ruleLoader: RuleLoader,
        private logger: MessageHandler,
        private deprecationHandler: DeprecationHandler,
        private filterFactory: FindingFilterFactory,
    ) {}

    public lintFile(
        file: ts.SourceFile,
        config: EffectiveConfiguration,
        program?: ts.Program,
        options: LinterOptions = {},
    ): ReadonlyArray<Finding> {
        return this.getFindings(file, config, program, undefined, options);
    }

    public lintAndFix(
        file: ts.SourceFile,
        content: string,
        config: EffectiveConfiguration,
        updateFile: UpdateFileCallback,
        iterations: number = 10,
        program?: ts.Program,
        processor?: AbstractProcessor,
        options: LinterOptions = {},
    ): LintAndFixFileResult {
        let totalFixes = 0;
        let findings = this.getFindings(file, config, program, processor, options);
        for (let i = 0; i < iterations; ++i) {
            if (findings.length === 0)
                break;
            const fixes = findings.map((f) => f.fix).filter(<T>(f: T | undefined): f is T => f !== undefined);
            if (fixes.length === 0) {
                log('No fixes');
                break;
            }
            log('Trying to apply %d fixes in %d. iteration', fixes.length, i + 1);
            const fixed = applyFixes(content, fixes);
            log('Applied %d fixes', fixed.fixed);
            let newSource: string;
            let fixedRange: ts.TextChangeRange;
            if (processor !== undefined) {
                const {transformed, changeRange} = processor.updateSource(fixed.result, fixed.range);
                fixedRange = changeRange !== undefined ? changeRange : calculateChangeRange(file.text, transformed);
                newSource = transformed;
            } else {
                newSource = fixed.result;
                fixedRange = fixed.range;
            }
            const updateResult = updateFile(newSource, fixedRange);
            if (updateResult === undefined) {
                log('Rolling back latest fixes and abort linting');
                if (processor !== undefined) // reset processor state
                    processor.updateSource(content, invertChangeRange(fixed.range));
                break;
            }
            ({program, file} = updateResult);
            content = fixed.result;
            totalFixes += fixed.fixed;
            findings = this.getFindings(file, config, program, processor, options);
        }
        return {
            content,
            findings,
            fixes: totalFixes,
        };
    }

    // @internal
    public getFindings(
        sourceFile: ts.SourceFile,
        config: EffectiveConfiguration,
        program: ts.Program | undefined,
        processor: AbstractProcessor | undefined,
        options: LinterOptions,
    ) {
        let suppressMissingTypeInfoWarning = false;
        log('Linting file %s', sourceFile.fileName);
        if (program !== undefined && /\.jsx?/.test(sourceFile.fileName)) {
            const directive = getCheckJsDirective(sourceFile.text);
            if (directive === undefined ? !isCompilerOptionEnabled(program.getCompilerOptions(), 'checkJs') : !directive.enabled) {
                log('Not using type information for this unchecked JS file');
                program = undefined;
                suppressMissingTypeInfoWarning = true;
            }
        }
        const rules = this.prepareRules(config, sourceFile, program, suppressMissingTypeInfoWarning);
        let findings;
        if (rules.length === 0) {
            log('No active rules');
            if (options.reportUselessDirectives !== undefined) {
                findings = this.filterFactory
                    .create({sourceFile, getWrappedAst() { return convertAst(sourceFile).wrapped; }, ruleNames: []})
                    .reportUseless(options.reportUselessDirectives);
                log('Found %d useless directives', findings.length);
            } else {
                findings = [];
            }
        }
        findings = this.applyRules(sourceFile, program, rules, config.settings, options);
        return processor === undefined ? findings : processor.postprocess(findings);
    }

    private prepareRules(config: EffectiveConfiguration, sourceFile: ts.SourceFile, program: ts.Program | undefined, noWarn: boolean) {
        const rules: PreparedRule[] = [];
        for (const [ruleName, {options, severity, rulesDirectories, rule}] of config.rules) {
            if (severity === 'off')
                continue;
            const ctor = this.ruleLoader.loadRule(rule, rulesDirectories);
            if (ctor === undefined)
                continue;
            if (ctor.deprecated)
                this.deprecationHandler.handle(
                    DeprecationTarget.Rule,
                    ruleName,
                    typeof ctor.deprecated === 'string' ? ctor.deprecated : undefined,
                );
            if (program === undefined && ctor.requiresTypeInformation) {
                if (noWarn) {
                    log('Rule %s requires type information', ruleName);
                } else {
                    this.logger.warn(`Rule '${ruleName}' requires type information.`);
                }
                continue;
            }
<<<<<<< HEAD
            if (ctor.supports !== undefined) {
                const supports = ctor.supports(sourceFile, {program, options, settings: config.settings});
                if (supports !== true) {
                    if (!supports) {
                        log(`Rule %s does not support this file`, ruleName);
                    } else {
                        log(`Rule %s does not support this file: %s`, ruleName, supports);
                    }
                    continue;
                }
=======
            if (ctor.supports !== undefined && !ctor.supports(sourceFile, {program, options, settings: config.settings})) {
                log('Rule %s does not support this file', ruleName);
                continue;
>>>>>>> 4d4db7b4
            }
            rules.push({ruleName, options, severity, ctor});
        }
        return rules;
    }

    private applyRules(
        sourceFile: ts.SourceFile,
        program: ts.Program | undefined,
        rules: PreparedRule[],
        settings: Map<string, any>,
        options: LinterOptions,
    ) {
        const result: Finding[] = [];
        let findingFilter: FindingFilter | undefined;
        let ruleName: string;
        let severity: Severity;
        let ctor: RuleConstructor;
        let convertedAst: ConvertedAst | undefined;

        const getFindingFilter = () => {
            return findingFilter ||
                (findingFilter = this.filterFactory.create({sourceFile, getWrappedAst, ruleNames: rules.map((r) => r.ruleName)}));
        };
        const addFinding = (pos: number, end: number, message: string, fix?: Replacement | ReadonlyArray<Replacement>) => {
            const finding: Finding = {
                ruleName,
                severity,
                message,
                start: {
                    position: pos,
                    ...ts.getLineAndCharacterOfPosition(sourceFile, pos),
                },
                end: {
                    position: end,
                    ...ts.getLineAndCharacterOfPosition(sourceFile, end),
                },
                fix: fix === undefined
                    ? undefined
                    : !Array.isArray(fix)
                        ? {replacements: [fix]}
                        : fix.length === 0
                            ? undefined
                            : {replacements: fix},
            };
            if (getFindingFilter().filter(finding))
                result.push(finding);
        };

        const context: RuleContext = {
            addFinding,
            getFlatAst,
            getWrappedAst,
            program,
            sourceFile,
            settings,
            options: undefined,
        };

        for ({ruleName, severity, ctor, options: (<any>context).options} of rules) {
            log('Executing rule %s', ruleName);
            new ctor(context).apply();
        }

        log('Found %d findings', result.length);
        if (options.reportUselessDirectives !== undefined) {
            const useless = getFindingFilter().reportUseless(options.reportUselessDirectives);
            log('Found %d useless directives', useless.length);
            result.push(...useless);
        }
        return result;

        function getFlatAst() {
            return (convertedAst || (convertedAst = convertAst(sourceFile))).flat;
        }
        function getWrappedAst() {
            return (convertedAst || (convertedAst = convertAst(sourceFile))).wrapped;
        }
    }
}

interface PreparedRule {
    ctor: RuleConstructor;
    options: any;
    ruleName: string;
    severity: Severity;
}<|MERGE_RESOLUTION|>--- conflicted
+++ resolved
@@ -166,7 +166,6 @@
                 }
                 continue;
             }
-<<<<<<< HEAD
             if (ctor.supports !== undefined) {
                 const supports = ctor.supports(sourceFile, {program, options, settings: config.settings});
                 if (supports !== true) {
@@ -177,11 +176,6 @@
                     }
                     continue;
                 }
-=======
-            if (ctor.supports !== undefined && !ctor.supports(sourceFile, {program, options, settings: config.settings})) {
-                log('Rule %s does not support this file', ruleName);
-                continue;
->>>>>>> 4d4db7b4
             }
             rules.push({ruleName, options, severity, ctor});
         }
