--- conflicted
+++ resolved
@@ -8,11 +8,8 @@
     MessageHandler,
     DirectoryService,
     DeprecationHandler,
-<<<<<<< HEAD
     ConfigurationProvider,
-=======
     LineSwitchParser,
->>>>>>> fac62eca
 } from '../types';
 import { NodeFormatterLoader } from '../services/default/formatter-loader-host';
 import { NodeRuleLoader } from '../services/default/rule-loader-host';
@@ -22,11 +19,8 @@
 import { ConsoleMessageHandler } from '../services/default/message-handler';
 import { NodeDirectoryService } from '../services/default/directory-service';
 import { DefaultDeprecationHandler } from '../services/default/deprecation-handler';
-<<<<<<< HEAD
 import { DefaultConfigurationProvider } from '../services/default/configuration-provider';
-=======
 import { DefaultLineSwitchParser } from '../services/default/line-switch-parser';
->>>>>>> fac62eca
 
 export const DEFAULT_DI_MODULE = new ContainerModule((bind, _unbind, isBound) => {
     if (!isBound(FormatterLoaderHost))
@@ -45,11 +39,8 @@
         bind(DeprecationHandler).to(DefaultDeprecationHandler);
     if (!isBound(DirectoryService))
         bind(DirectoryService).to(NodeDirectoryService);
-<<<<<<< HEAD
     if (!isBound(ConfigurationProvider))
         bind(ConfigurationProvider).to(DefaultConfigurationProvider);
-=======
     if (!isBound(LineSwitchParser))
         bind(LineSwitchParser).to(DefaultLineSwitchParser);
->>>>>>> fac62eca
 });