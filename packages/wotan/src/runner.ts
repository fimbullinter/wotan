--- conflicted
+++ resolved
@@ -46,8 +46,8 @@
     public lintCollection(options: LintOptions): LintResult {
         const config = options.config !== undefined ? this.configManager.loadLocalOrResolved(options.config) : undefined;
         const resolveOptions = {cwd: this.directories.getCurrentDirectory()};
-        const files = options.files && options.files.map(resolve);
-        const exclude = options.exclude && options.exclude.map(resolve);
+        const files = options.files.map(resolve);
+        const exclude = options.exclude.map(resolve);
         if (options.project === undefined && options.files.length !== 0)
             return this.lintFiles({...options, files, exclude}, config);
 
@@ -216,22 +216,8 @@
                 !typeRoots.every((typeRoot) => path.relative(typeRoot, fileName).startsWith('..' + path.sep))
             )
                 continue;
-<<<<<<< HEAD
-            if (typeRoots !== undefined) {
-                for (const typeRoot of typeRoots) {
-                    const relative = path.relative(typeRoot, fileName);
-                    if (!relative.startsWith('..' + path.sep))
-                        continue outer;
-                }
-            }
             const originalName = host.getFileSystemFile(fileName)!;
-            if (include.length !== 0 && !include.some((e) => e.match(originalName)))
-                continue;
-            if (ex.some((e) => e.match(originalName)))
-=======
-            const originalName = path.relative(cwd, host.getFileSystemFile(fileName)!);
             if (include.length !== 0 && !include.some((e) => e.match(originalName)) || ex.some((e) => e.match(originalName)))
->>>>>>> a8f912a4
                 continue;
             files.push(fileName);
             originalNames.push(originalName);
