--- conflicted
+++ resolved
@@ -1,10 +1,5 @@
-<<<<<<< HEAD
-import test, { TestContext } from 'ava';
-import { Failure, Severity, Replacement, AbstractFormatter, FileSummary, FormatterConstructor, LintResult, CodeAction } from '@fimbul/ymir';
-=======
 import test, { ExecutionContext } from 'ava';
-import { Finding, Severity, Replacement, AbstractFormatter, FileSummary, FormatterConstructor, LintResult } from '@fimbul/ymir';
->>>>>>> b01cf76a
+import { Finding, Severity, Replacement, AbstractFormatter, FileSummary, FormatterConstructor, LintResult, CodeAction } from '@fimbul/ymir';
 import { Formatter as JsonFormatter} from '../src/formatters/json';
 import { Formatter as StylishFormatter } from '../src/formatters/stylish';
 import * as chalk from 'chalk';
@@ -14,8 +9,7 @@
     (<any>chalk).level = 1;
 });
 
-<<<<<<< HEAD
-function createFailure(
+function createFinding(
     name: string,
     severity: Severity,
     message: string,
@@ -23,10 +17,7 @@
     end: number,
     fix?: Replacement[],
     codeActions?: CodeAction[],
-): Failure {
-=======
-function createFinding(name: string, severity: Severity, message: string, start: number, end: number, fix?: Replacement[]): Finding {
->>>>>>> b01cf76a
+): Finding {
     return {
         severity,
         message,
@@ -54,20 +45,13 @@
 });
 summary.set('/some/other/directory/b.ts', {
     content: 'foo = bar',
-<<<<<<< HEAD
-    failures: [
-        createFailure('foo', 'warning', 'no foo', 0, 3, [Replacement.delete(0, 3)]),
-        createFailure('bar', 'error', 'no bar', 6, 9, [Replacement.replace(6, 9, 'baz')]),
-        createFailure('equals', 'error', 'no equals', 4, 5, undefined, [
+    findings: [
+        createFinding('foo', 'warning', 'no foo', 0, 3, [Replacement.delete(0, 3)]),
+        createFinding('bar', 'error', 'no bar', 6, 9, [Replacement.replace(6, 9, 'baz')]),
+        createFinding('equals', 'error', 'no equals', 4, 5, undefined, [
             new CodeAction('Convert assignment to comparison', Replacement.append(5, '==')),
             new CodeAction('Remove all the things', [Replacement.delete(1, 3), Replacement.delete(7, 9)]),
         ]),
-=======
-    findings: [
-        createFinding('foo', 'warning', 'no foo', 0, 3, [Replacement.delete(0, 3)]),
-        createFinding('bar', 'error', 'no bar', 6, 9, [Replacement.replace(6, 9, 'baz')]),
-        createFinding('equals', 'error', 'no equals', 4, 5),
->>>>>>> b01cf76a
     ],
     fixes: 1,
 });
