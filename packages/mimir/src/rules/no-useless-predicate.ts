import { TypedRule, excludeDeclarationFiles } from '@fimbul/ymir';
import * as ts from 'typescript';
import {
    isBinaryExpression,
    isPrefixUnaryExpression,
    unionTypeParts,
    isFalsyType,
    isTypeOfExpression,
    isTextualLiteral,
    isIdentifier,
    isEmptyObjectType,
    isIntersectionType,
    isStrictCompilerOptionEnabled,
    isPropertyAccessExpression,
    isElementAccessExpression,
} from 'tsutils';
<<<<<<< HEAD
import { unwrapParens } from '../utils';
=======
import { lateBoundPropertyNames, getPropertyOfType } from '../utils';
>>>>>>> 970a1c52

interface TypePredicate {
    nullable: boolean;
    check(type: ts.Type): boolean;
}

interface Equals {
    negated: boolean;
    strict: boolean;
}

const primitiveFlags = ts.TypeFlags.BigIntLike | ts.TypeFlags.BooleanLike | ts.TypeFlags.NumberLike | ts.TypeFlags.StringLike |
    ts.TypeFlags.ESSymbolLike | ts.TypeFlags.Undefined | ts.TypeFlags.Void;

const predicates: Record<string, TypePredicate> = {
    object: {
        nullable: true,
        check(type) {
            return (type.flags & primitiveFlags) === 0 && !isTypeofFunction(type);
        },
    },
    number: {
        nullable: false,
        check: checkFlags(ts.TypeFlags.NumberLike),
    },
    bigint: {
        nullable: false,
        check: checkFlags(ts.TypeFlags.BigIntLike),
    },
    string: {
        nullable: false,
        check: checkFlags(ts.TypeFlags.StringLike),
    },
    boolean: {
        nullable: false,
        check: checkFlags(ts.TypeFlags.BooleanLike),
    },
    symbol: {
        nullable: false,
        check: checkFlags(ts.TypeFlags.ESSymbolLike),
    },
    function: {
        nullable: false,
        check: isTypeofFunction,
    },
    null: {
        nullable: true,
        check: checkFlags(ts.TypeFlags.Null),
    },
    undefined: {
        nullable: true,
        check: checkFlags(ts.TypeFlags.Undefined | ts.TypeFlags.Void),
    },
    nullOrUndefined: {
        nullable: true,
        check: checkFlags(ts.TypeFlags.Null | ts.TypeFlags.Undefined | ts.TypeFlags.Void),
    },
};

@excludeDeclarationFiles
export class Rule extends TypedRule {
    private strictNullChecks = isStrictCompilerOptionEnabled(this.program.getCompilerOptions(), 'strictNullChecks');

    public apply() {
        for (const node of this.context.getFlatAst()) {
            switch (node.kind) {
                case ts.SyntaxKind.IfStatement:
                    this.checkCondition((<ts.IfStatement>node).expression);
                    break;
                case ts.SyntaxKind.ConditionalExpression:
                    this.checkCondition((<ts.ConditionalExpression>node).condition);
                    break;
                case ts.SyntaxKind.WhileStatement:
                case ts.SyntaxKind.DoStatement:
                    if ((<ts.WhileStatement | ts.DoStatement>node).expression.kind !== ts.SyntaxKind.TrueKeyword)
                        this.checkCondition((<ts.WhileStatement | ts.DoStatement>node).expression);
                    break;
                case ts.SyntaxKind.ForStatement: {
                    const {condition} = <ts.ForStatement>node;
                    if (condition !== undefined && condition.kind !== ts.SyntaxKind.TrueKeyword)
                        this.checkCondition(condition);
                    break;
                }
                case ts.SyntaxKind.SwitchStatement:
                    this.checkSwitch(<ts.SwitchStatement>node);
                    break;
                case ts.SyntaxKind.BinaryExpression:
                    if (isLogicalOperator((<ts.BinaryExpression>node).operatorToken.kind)) {
                        this.checkCondition((<ts.BinaryExpression>node).left);
                    } else if (isEqualityOperator((<ts.BinaryExpression>node).operatorToken.kind)) {
                        this.checkNode(<ts.BinaryExpression>node);
                    }
                    break;
                case ts.SyntaxKind.PrefixUnaryExpression:
                    if ((<ts.PrefixUnaryExpression>node).operator === ts.SyntaxKind.ExclamationToken)
                        this.checkNode((<ts.PrefixUnaryExpression>node).operand);
            }
        }
    }

    private checkSwitch(node: ts.SwitchStatement) {
        for (const clause of node.caseBlock.clauses) {
            if (clause.kind === ts.SyntaxKind.DefaultClause)
                continue;
            this.maybeFail(clause, this.isConstantComparison(node.expression, clause.expression, ts.SyntaxKind.EqualsEqualsEqualsToken));
        }
    }

    private checkCondition(node: ts.Expression) {
        if (isPrefixUnaryExpression(node) && node.operator === ts.SyntaxKind.ExclamationToken ||
            isBinaryExpression(node) && isEqualityOperator(node.operatorToken.kind))
            return; // checked later while checking into child nodes
        return this.checkNode(node);
    }

    private checkNode(node: ts.Expression) {
        return this.maybeFail(node, this.isTruthyFalsy(node));
    }

    private maybeFail(node: ts.Node, result: boolean | undefined) {
        if (result !== undefined)
            return this.addFindingAtNode(node, result ? 'Expression is always truthy.' : 'Expression is always falsy.');
    }

    private isTruthyFalsy(node: ts.Expression): boolean | undefined {
        if (isBinaryExpression(node)) {
            if (isEqualityOperator(node.operatorToken.kind)) // TODO check <, >, <=, >= with literal types
                return this.isConstantComparison(node.left, node.right, node.operatorToken.kind);
        } else if (isPrefixUnaryExpression(node) && node.operator === ts.SyntaxKind.ExclamationToken) {
            switch (this.isTruthyFalsy(node.operand)) {
                case true:
                    return false;
                case false:
                    return true;
                default:
                    return;
            }
        }
        return this.executePredicate(this.getTypeOfExpression(node), truthyFalsy);
    }

    private isConstantComparison(left: ts.Expression, right: ts.Expression, operator: ts.EqualityOperator) {
        left = unwrapParens(left);
        right = unwrapParens(right);
        const equals: Equals = {
            negated: operator === ts.SyntaxKind.ExclamationEqualsEqualsToken || operator === ts.SyntaxKind.ExclamationEqualsToken,
            strict: operator === ts.SyntaxKind.ExclamationEqualsEqualsToken || operator === ts.SyntaxKind.EqualsEqualsEqualsToken,
        };
        let result = this.checkEquals(left, right, equals);
        if (result === undefined)
            result = this.checkEquals(right, left, equals);
        return result;
    }

    private checkEquals(left: ts.Expression, right: ts.Expression, equals: Equals): boolean | undefined {
        // TODO maybe allow `arr[i] === undefined` and `arr[i] == null`
        let predicate: TypePredicate;
        if (isTypeOfExpression(left)) {
            left = unwrapParens(left.expression);
            if (right.kind === ts.SyntaxKind.NullKeyword || isUndefined(right))
                return equals.negated;
            let literal: string;
            if (isTextualLiteral(right)) {
                literal = right.text;
            } else {
                let type = this.getTypeOfExpression(right);
                type = this.checker.getBaseConstraintOfType(type) || type;
                if ((type.flags & ts.TypeFlags.StringLiteral) === 0)
                    return;
                literal = (<ts.StringLiteralType>type).value;
            }
            switch (literal) {
                default:
                    return equals.negated;
                case 'number':
                case 'string':
                case 'boolean':
                case 'symbol':
                case 'object':
                case 'function':
                case 'undefined':
                case 'bigint':
                    predicate = predicates[literal];
            }
        } else if (right.kind === ts.SyntaxKind.NullKeyword) {
            predicate = equals.strict ? predicates.null : predicates.nullOrUndefined;
        } else if (isUndefined(right)) {
            predicate = equals.strict ? predicates.undefined : predicates.nullOrUndefined;
        } else {
            return;
        }
        return this.nullAwarePredicate(this.getTypeOfExpression(left), predicate);
    }

    private nullAwarePredicate(type: ts.Type, predicate: TypePredicate): boolean | undefined {
        if (!this.strictNullChecks && predicate.nullable)
            return;
        const result = this.executePredicate(
            type,
            // empty object type can contain anything but `null | undefined`
            // TODO use assignability check to avoid false positives
            predicate.nullable ? predicate.check : (t) => isEmptyObjectType(t) ? undefined : predicate.check(t),
        );
        return result && !this.strictNullChecks
            ? undefined
            : result;
    }

    private executePredicate(type: ts.Type, predicate: (type: ts.Type) => boolean | undefined) {
        let result: boolean | undefined;
        for (let t of unionTypeParts(type)) {
            if (t.flags & (ts.TypeFlags.TypeVariable | ts.TypeFlags.Instantiable)) {
                const constraint = this.checker.getBaseConstraintOfType(t);
                if (constraint === undefined)
                    return;
                t = constraint;
            }
            if (t.flags & (ts.TypeFlags.Any | ts.TypeFlags.Never | ts.TypeFlags.Unknown))
                return;
            switch (isIntersectionType(t) ? this.matchIntersectionType(t, predicate) : predicate(t)) {
                case true:
                    if (result === false)
                        return;
                    result = true;
                    break;
                case false:
                    if (result === true)
                        return;
                    result = false;
                    break;
                default:
                    return;
            }
        }
        return result;
    }

    /**
     * If one of the types in the intersection matches the precicate, this function returns true.
     * Otherwise if any of the types results in undefined, this function returns undefined.
     * If every type results in false, it returns false.
     */
    private matchIntersectionType(type: ts.IntersectionType, predicate: (type: ts.Type) => boolean | undefined) {
        let result: boolean | undefined = false;
        for (const t of type.types) {
            switch (this.executePredicate(t, predicate)) {
                case true:
                    return true;
                case undefined:
                    result = undefined;
            }
        }
        return result;
    }

    private getTypeOfExpression(node: ts.Expression): ts.Type {
        const type = this.checker.getTypeAtLocation(node);
        if (!this.strictNullChecks)
            return type;
        if (unionTypeParts(type).some((t) => (t.flags & ts.TypeFlags.Undefined) !== 0))
            return type;
        if (!isPropertyAccessExpression(node) && !isElementAccessExpression(node))
            return type;
        const objectType = this.checker.getApparentType(this.checker.getTypeAtLocation(node.expression));
        if (objectType.getStringIndexType() === undefined && objectType.getNumberIndexType() === undefined)
            return type;
        if (isPropertyAccessExpression(node)) {
            if (objectType.getProperty(node.name.text) !== undefined)
                return type;
        } else {
            const names = lateBoundPropertyNames(node.argumentExpression, this.checker);
            if (names.known && names.properties.every(({symbolName}) => getPropertyOfType(objectType, symbolName) !== undefined))
                return type;
        }
        return this.checker.getNullableType(type, ts.TypeFlags.Undefined);
    }
}

function isUndefined(node: ts.Expression): node is ts.Identifier {
    return isIdentifier(node) && node.originalKeywordKind === ts.SyntaxKind.UndefinedKeyword;
}

function truthyFalsy(type: ts.Type) {
    if (type.flags & ts.TypeFlags.PossiblyFalsy) {
        if (isFalsyType(type))
            return false;
        return type.flags & ts.TypeFlags.Literal ? true : undefined;
    }
    // TODO use assignability check
    return isEmptyObjectType(type) ? undefined : true;
}

function isLogicalOperator(kind: ts.BinaryOperator) {
    return kind === ts.SyntaxKind.AmpersandAmpersandToken || kind === ts.SyntaxKind.BarBarToken;
}

function isEqualityOperator(kind: ts.BinaryOperator): kind is ts.EqualityOperator {
    switch (kind) {
        case ts.SyntaxKind.ExclamationEqualsEqualsToken:
        case ts.SyntaxKind.ExclamationEqualsToken:
        case ts.SyntaxKind.EqualsEqualsEqualsToken:
        case ts.SyntaxKind.EqualsEqualsToken:
            return true;
        default:
            return false;
    }
}

function checkFlags(flags: ts.TypeFlags) {
    return (type: ts.Type) => (type.flags & flags) !== 0;
}

function isTypeofFunction(type: ts.Type) {
    if (type.getCallSignatures().length !== 0 || type.getConstructSignatures().length !== 0)
            return true;
    // check if this could be the global `Function` type
    return type.symbol !== undefined && type.symbol.escapedName === 'Function' &&
        hasPropertyOfKind(type, 'apply', ts.SymbolFlags.Method) &&
        hasPropertyOfKind(type, 'arguments', ts.SymbolFlags.Property) &&
        hasPropertyOfKind(type, 'bind', ts.SymbolFlags.Method) &&
        hasPropertyOfKind(type, 'call', ts.SymbolFlags.Method) &&
        hasPropertyOfKind(type, 'caller', ts.SymbolFlags.Property) &&
        hasPropertyOfKind(type, 'length', ts.SymbolFlags.Property) &&
        hasPropertyOfKind(type, 'prototype', ts.SymbolFlags.Property);
}

function hasPropertyOfKind(type: ts.Type, name: string, flag: ts.SymbolFlags) {
    const property = type.getProperty(name);
    return property !== undefined && (property.flags & flag) !== 0;
}<|MERGE_RESOLUTION|>--- conflicted
+++ resolved
@@ -14,11 +14,7 @@
     isPropertyAccessExpression,
     isElementAccessExpression,
 } from 'tsutils';
-<<<<<<< HEAD
-import { unwrapParens } from '../utils';
-=======
-import { lateBoundPropertyNames, getPropertyOfType } from '../utils';
->>>>>>> 970a1c52
+import { lateBoundPropertyNames, getPropertyOfType, unwrapParens } from '../utils';
 
 interface TypePredicate {
     nullable: boolean;
