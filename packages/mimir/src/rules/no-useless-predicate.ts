--- conflicted
+++ resolved
@@ -125,15 +125,7 @@
     }
 
     private checkCondition(node: ts.Expression) {
-<<<<<<< HEAD
-        node = unwrapParens(node);
-        if (isPrefixUnaryExpression(node) && node.operator === ts.SyntaxKind.ExclamationToken ||
-            isBinaryExpression(node) && isEqualityOrInOperator(node.operatorToken.kind))
-            return; // checked later while checking into child nodes
-        return this.checkNode(node);
-=======
         return this.maybeFail(node, this.isTruthyFalsy(node, true));
->>>>>>> fc629e65
     }
 
     private checkNode(node: ts.Expression) {
@@ -148,13 +140,9 @@
     private isTruthyFalsy(node: ts.Expression, nested: boolean): boolean | undefined {
         if (isBinaryExpression(node)) {
             if (isEqualityOperator(node.operatorToken.kind)) // TODO check <, >, <=, >= with literal types
-<<<<<<< HEAD
-                return this.isConstantComparison(node.left, node.right, node.operatorToken.kind);
+                return nested ? undefined : this.isConstantComparison(node.left, node.right, node.operatorToken.kind);
             if (node.operatorToken.kind === ts.SyntaxKind.InKeyword)
-                return this.isPropertyPresent(node.right, node.left);
-=======
-                return nested ? undefined : this.isConstantComparison(node.left, node.right, node.operatorToken.kind);
->>>>>>> fc629e65
+                return nested ? undefined : this.isPropertyPresent(node.right, node.left);
         } else if (isPrefixUnaryExpression(node) && node.operator === ts.SyntaxKind.ExclamationToken) {
             return;
         } else if (isParenthesizedExpression(node)) {
