# Valtýr

Wotan module to lint according to your existing `tslint.json` and `tslint:disable` comments.

[![npm version](https://img.shields.io/npm/v/@fimbul/valtyr.svg)](https://www.npmjs.com/package/@fimbul/valtyr)
[![npm downloads](https://img.shields.io/npm/dm/@fimbul/valtyr.svg)](https://www.npmjs.com/package/@fimbul/valtyr)
[![Renovate enabled](https://img.shields.io/badge/renovate-enabled-brightgreen.svg)](https://renovateapp.com/)
[![CircleCI](https://circleci.com/gh/fimbullinter/wotan/tree/master.svg?style=shield)](https://circleci.com/gh/fimbullinter/wotan/tree/master)
[![Build status](https://ci.appveyor.com/api/projects/status/a28dpupxvjljibq3/branch/master?svg=true)](https://ci.appveyor.com/project/ajafff/wotan/branch/master)
[![codecov](https://codecov.io/gh/fimbullinter/wotan/branch/master/graph/badge.svg)](https://codecov.io/gh/fimbullinter/wotan)
[![Join the chat at https://gitter.im/fimbullinter/wotan](https://badges.gitter.im/fimbullinter/wotan.svg)](https://gitter.im/fimbullinter/wotan)

Make sure to also read the [full documentation of all available modules](https://github.com/fimbullinter/wotan#readme).

## Purpose

Drop-in replacement for TSLint. Uses your existing `tslint.json` files, loads TSLint rules and formatters and honors `tslint:disable` comments.

## Installation

```sh
npm install --save-dev @fimbul/wotan @fimbul/valtyr
# or
yarn add -D @fimbul/wotan @fimbul/valtyr
```

## Usage

```sh
wotan -m @fimbul/valtyr
```

The `-m @fimbul/valtyr` argument enables this package. It searches `tslint.json` (or `tslint.yaml`) files for configuration like TSLint does. It loads TSLint core rules as well as custom rules with the same rules as TSLint. It uses TSLint formatters to format the result.

There are only minor differences:

* CLI arguments are still those of the Wotan executable
* exception messages are a bit different
* `stylish` formatter is used by default
* files of external modules are always excluded while `*.d.ts` in your project are included by default

### Using Processors

Because `tslint.json` has no field to configure processors, you need to configure them in a separate file.
Create a file named `.fimbullinter.yaml`. If it already exists, simply add the new cofiguration under the `valtyr` key.

The following example shows how to enable a processor for `.vue` files:

```yaml
valtyr:
  overrides:
    - files: "*.vue"
      processor: "@fimbul/ve"
```

Note that the configuration for `valtyr` can only contain `overrides`, `settings` and `processor`. Everything else is not supported and will result in an error.

## Why!?

Why should you use Wotan to execute TSLint rules?

* Allows you to use your existing configuration, rules and formatters without modification.
* Avoids using two different lint tool during migration to Wotan.
* Blazingly fast autofixing, especially when linting the whole project with the `-p` flag.
* Smart handling of overlapping fixes avoids destroying your code.
* Allows the use of builtin configurations and shareable configs as CLI argument for `-c`, e.g. `-c tslint:latest` or `-c tslint-config-airbnb`.
* Debug output to diagnose crashes.
* Configuration caching avoids unnecessary work when linting many directories with the same config.
* Optimized line switch parser finds `tslint:disable` comments faster with less overhead, especially in big files.
* [Processor support for TSLint rules](https://github.com/palantir/tslint/issues/2099)
<<<<<<< HEAD
* Reports unused and redundant `tslint:disable` comments with `--report-useless-directives` CLI option.
=======
* Consistently excludes external files and JSON files from linting.
* Supports project `references`.
* Doesn't execute typed rules on unchecked JavaScript files.
>>>>>>> 9b29c0d6

## Caveats

* Additional startup time by loading Wotan and TSLint.
* Wrapping rules and formatters comes with additional runtime and memory overhead.
* For most projects there will be no noticeable difference in performance, smaller projects usually take longer to lint while bigger ones get faster.
* Minor differences in handling disable comments:
  * Disabling a previously disabled rule for a single line doesn't automatically enable the rule after that line.
  * Having a disable comment in a line that is affected by a singleline disable comment might work differently: `/* tslint:disable-line */ // tslint:disable`. Since this pattern doesn't make sense most cases this shouldn't be noticeable.

## Difference to [Heimdall](https://github.com/fimbullinter/wotan/blob/master/packages/heimdall/README.md)

This package allows you to use your existing TSLint configuration.
On the other hand you cannot use any of the builtin rules of Wotan or all those other useful configuration features like overrides, aliases, etc.
If you want to lint with your existing TSLint config *and* your new Wotan config, you need to run Wotan twice, which adds a lot of overhead.

Heimdall requires you to rewrite your linter configuration and switch to `.wotanrc.yaml` (or `.wotanrc.json` if you like that better).
In return you can use Wotans fully optimized builtin rules as well as all the other cool features.
Heimdall allows you to execute Wotan and TSLint rules in one single run.

## License

Apache-2.0 © [Klaus Meinhardt](https://github.com/ajafff)<|MERGE_RESOLUTION|>--- conflicted
+++ resolved
@@ -67,14 +67,11 @@
 * Debug output to diagnose crashes.
 * Configuration caching avoids unnecessary work when linting many directories with the same config.
 * Optimized line switch parser finds `tslint:disable` comments faster with less overhead, especially in big files.
+* Reports unused and redundant `tslint:disable` comments with `--report-useless-directives` CLI option.
 * [Processor support for TSLint rules](https://github.com/palantir/tslint/issues/2099)
-<<<<<<< HEAD
-* Reports unused and redundant `tslint:disable` comments with `--report-useless-directives` CLI option.
-=======
 * Consistently excludes external files and JSON files from linting.
 * Supports project `references`.
 * Doesn't execute typed rules on unchecked JavaScript files.
->>>>>>> 9b29c0d6
 
 ## Caveats
 
